/*
 *  Licensed to the Apache Software Foundation (ASF) under one
 *  or more contributor license agreements.  See the NOTICE file
 *  distributed with this work for additional information
 *  regarding copyright ownership.  The ASF licenses this file
 *  to you under the Apache License, Version 2.0 (the
 *  "License"); you may not use this file except in compliance
 *  with the License.  You may obtain a copy of the License at
 *
 *  http://www.apache.org/licenses/LICENSE-2.0
 *
 *  Unless required by applicable law or agreed to in writing,
 *  software distributed under the License is distributed on an
 *  "AS IS" BASIS, WITHOUT WARRANTIES OR CONDITIONS OF ANY
 *  KIND, either express or implied.  See the License for the
 *  specific language governing permissions and limitations
 *  under the License.
 */

package org.apache.tinkerpop.gremlin.python.jsr223;

import org.apache.commons.configuration.ConfigurationConverter;
import org.apache.tinkerpop.gremlin.process.traversal.Bytecode;
import org.apache.tinkerpop.gremlin.process.traversal.Operator;
import org.apache.tinkerpop.gremlin.process.traversal.P;
import org.apache.tinkerpop.gremlin.process.traversal.SackFunctions;
import org.apache.tinkerpop.gremlin.process.traversal.Translator;
import org.apache.tinkerpop.gremlin.process.traversal.Traversal;
import org.apache.tinkerpop.gremlin.process.traversal.TraversalStrategy;
import org.apache.tinkerpop.gremlin.process.traversal.dsl.graph.GraphTraversal;
import org.apache.tinkerpop.gremlin.process.traversal.step.TraversalOptionParent;
import org.apache.tinkerpop.gremlin.process.traversal.strategy.TraversalStrategyProxy;
import org.apache.tinkerpop.gremlin.process.traversal.util.ConnectiveP;
import org.apache.tinkerpop.gremlin.process.traversal.util.OrP;
import org.apache.tinkerpop.gremlin.structure.Edge;
import org.apache.tinkerpop.gremlin.structure.Element;
import org.apache.tinkerpop.gremlin.structure.T;
import org.apache.tinkerpop.gremlin.structure.Vertex;
import org.apache.tinkerpop.gremlin.structure.VertexProperty;
import org.apache.tinkerpop.gremlin.structure.util.StringFactory;
import org.apache.tinkerpop.gremlin.util.function.Lambda;
import org.apache.tinkerpop.gremlin.util.iterator.ArrayIterator;
import org.apache.tinkerpop.gremlin.util.iterator.IteratorUtils;

import java.lang.reflect.Method;
import java.util.ArrayList;
import java.util.Collections;
import java.util.HashSet;
import java.util.LinkedHashSet;
import java.util.List;
import java.util.Map;
import java.util.Set;
import java.util.stream.Collectors;
import java.util.stream.Stream;

/**
 * @author Marko A. Rodriguez (http://markorodriguez.com)
 * @author Stephen Mallette (http://stephen.genoprime.com)
 */
public class PythonTranslator implements Translator.ScriptTranslator {

    private static final Set<String> STEP_NAMES = Stream.of(GraphTraversal.class.getMethods()).filter(method -> Traversal.class.isAssignableFrom(method.getReturnType())).map(Method::getName).collect(Collectors.toSet());
    private static final Set<String> NO_STATIC = Stream.of(T.values(), Operator.values())
            .flatMap(arg -> IteratorUtils.stream(new ArrayIterator<>(arg)))
            .map(arg -> ((Enum) arg).name())
            .collect(Collectors.toCollection(() -> new HashSet<>(Collections.singleton("not"))));

    private final String traversalSource;
    private final boolean importStatics;

    PythonTranslator(final String traversalSource, final boolean importStatics) {
        this.traversalSource = traversalSource;
        this.importStatics = importStatics;
    }

    public static PythonTranslator of(final String traversalSource, final boolean importStatics) {
        return new PythonTranslator(traversalSource, importStatics);
    }

    public static PythonTranslator of(final String traversalSource) {
        return new PythonTranslator(traversalSource, false);
    }

    @Override
    public String getTraversalSource() {
        return this.traversalSource;
    }

    @Override
    public String translate(final Bytecode bytecode) {
        return this.internalTranslate(this.traversalSource, bytecode);
    }

    @Override
    public String getTargetLanguage() {
        return "gremlin-python";
    }

    @Override
    public String toString() {
        return StringFactory.translatorString(this);
    }

    ///////

    private String internalTranslate(final String start, final Bytecode bytecode) {
        final StringBuilder traversalScript = new StringBuilder(start);
        for (final Bytecode.Instruction instruction : bytecode.getInstructions()) {
            final String methodName = instruction.getOperator();
            final Object[] arguments = instruction.getArguments();
<<<<<<< HEAD
            if (0 == arguments.length)
                traversalScript.append(".").append(SymbolHelper.toPython(methodName)).append("()");
            else if (methodName.equals("range") && 2 == arguments.length && ((Number) arguments[0]).intValue() != 0) {
                if (((Number) arguments[0]).longValue() + 1 == ((Number) arguments[1]).longValue())
                    traversalScript.append("[").append(arguments[0]).append("]");
                else
                    traversalScript.append("[").append(arguments[0]).append(":").append(arguments[1]).append("]");
            } else if (methodName.equals("limit") && 1 == arguments.length)
=======
            if (IS_TESTING &&
                    instruction.getOperator().equals(TraversalSource.Symbols.withStrategies) &&
                    instruction.getArguments()[0].toString().contains("TranslationStrategy"))
                continue;
            else if (0 == arguments.length)
                traversalScript.append(".").append(resolveSymbol(methodName)).append("()");
            else if (methodName.equals("range") && 2 == arguments.length)
                traversalScript.append("[").append(arguments[0]).append(":").append(arguments[1]).append("]");
            else if (methodName.equals("limit") && 1 == arguments.length)
>>>>>>> 1ea01ad2
                traversalScript.append("[0:").append(arguments[0]).append("]");
            else if (methodName.equals("values") && 1 == arguments.length && traversalScript.length() > 3 && !STEP_NAMES.contains(arguments[0].toString()))
                traversalScript.append(".").append(arguments[0]);
            else {
                traversalScript.append(".");
                String temp = resolveSymbol(methodName) + "(";
                for (final Object object : arguments) {
                    temp = temp + convertToString(object) + ",";
                }
                traversalScript.append(temp.substring(0, temp.length() - 1)).append(")");
            }
            // clip off __.
            if (this.importStatics && traversalScript.substring(0, 3).startsWith("__.")
                    && !NO_STATIC.stream().filter(name -> traversalScript.substring(3).startsWith(resolveSymbol(name))).findAny().isPresent()) {
                traversalScript.delete(0, 3);
            }
        }
        return traversalScript.toString();
    }

    protected String convertToString(final Object object) {
        if (object instanceof Bytecode.Binding)
            return ((Bytecode.Binding) object).variable();
        else if (object instanceof Bytecode)
            return this.internalTranslate("__", (Bytecode) object);
        else if (object instanceof Traversal)
            return convertToString(((Traversal) object).asAdmin().getBytecode());
        else if (object instanceof String)
            return ((String) object).contains("\"") ? "\"\"\"" + object + "\"\"\"" : "\"" + object + "\"";
        else if (object instanceof Set) {
            final Set<String> set = new LinkedHashSet<>(((Set) object).size());
            for (final Object item : (Set) object) {
                set.add(convertToString(item));
            }
            return "set(" + set.toString() + ")";
        } else if (object instanceof List) {
            final List<String> list = new ArrayList<>(((List) object).size());
            for (final Object item : (List) object) {
                list.add(convertToString(item));
            }
            return list.toString();
        } else if (object instanceof Map) {
            final StringBuilder map = new StringBuilder("{");
            for (final Map.Entry<?, ?> entry : ((Map<?, ?>) object).entrySet()) {
                map.append(convertToString(entry.getKey())).
                        append(":").
                        append(convertToString(entry.getValue())).
                        append(",");
            }
            return map.length() > 1 ? map.substring(0, map.length() - 1) + "}" : map.append("}").toString();
        } else if (object instanceof Long)
            return object + "L";
        else if (object instanceof TraversalStrategyProxy) {
            return resolveTraversalStrategyProxy((TraversalStrategyProxy) object);
        } else if (object instanceof TraversalStrategy) {
            return convertToString(new TraversalStrategyProxy((TraversalStrategy) object));
        } else if (object instanceof Boolean)
            return object.equals(Boolean.TRUE) ? "True" : "False";
        else if (object instanceof Class)
            return ((Class) object).getCanonicalName();
        else if (object instanceof VertexProperty.Cardinality)
            return "Cardinality." + resolveSymbol(object.toString());
        else if (object instanceof SackFunctions.Barrier)
            return "Barrier." + resolveSymbol(object.toString());
        else if (object instanceof TraversalOptionParent.Pick)
            return "Pick." + resolveSymbol(object.toString());
        else if (object instanceof Enum)
            return convertStatic(((Enum) object).getDeclaringClass().getSimpleName() + ".") + resolveSymbol(object.toString());
        else if (object instanceof P)
            return convertPToString((P) object, new StringBuilder()).toString();
        else if (object instanceof Element) {
            if (object instanceof Vertex) {
                final Vertex vertex = (Vertex) object;
                return "Vertex(" + convertToString(vertex.id()) + "," + convertToString(vertex.label()) + ")";
            } else if (object instanceof Edge) {
                final Edge edge = (Edge) object;
                return "Edge(" + convertToString(edge.id()) + "," +
                        convertToString(edge.outVertex()) + "," +
                        convertToString(edge.label()) + "," +
                        convertToString(edge.inVertex()) + ")";
            } else {
                final VertexProperty vertexProperty = (VertexProperty) object;
                return "VertexProperty(" + convertToString(vertexProperty.id()) + "," +
                        convertToString(vertexProperty.label()) + "," +
                        convertToString(vertexProperty.value()) + ")";
            }
        } else if (object instanceof Lambda)
            return convertLambdaToString((Lambda) object);
        else
            return null == object ? "None" : object.toString();
    }

    private String convertStatic(final String name) {
        return this.importStatics ? "" : name;
    }

    private StringBuilder convertPToString(final P p, final StringBuilder current) {
        if (p instanceof ConnectiveP) {
            final List<P<?>> list = ((ConnectiveP) p).getPredicates();
            for (int i = 0; i < list.size(); i++) {
                convertPToString(list.get(i), current);
                if (i < list.size() - 1)
                    current.append(p instanceof OrP ? ".or_(" : ".and_(");
            }
            current.append(")");
        } else
            current.append(convertStatic("P.")).append(p.getBiPredicate().toString()).append("(").append(convertToString(p.getValue())).append(")");
        return current;
    }

    protected String convertLambdaToString(final Lambda lambda) {
        final String lambdaString = lambda.getLambdaScript().trim();
        return lambdaString.startsWith("lambda") ? lambdaString : "lambda " + lambdaString;
    }

    protected String resolveSymbol(final String methodName) {
        return SymbolHelper.toPython(methodName);
    }

    protected String resolveTraversalStrategyProxy(final TraversalStrategyProxy proxy) {
        if (proxy.getConfiguration().isEmpty())
            return "TraversalStrategy(\"" + proxy.getStrategyClass().getSimpleName() + "\")";
        else
            return "TraversalStrategy(\"" + proxy.getStrategyClass().getSimpleName() + "\"," + convertToString(ConfigurationConverter.getMap(proxy.getConfiguration())) + ")";
    }
}<|MERGE_RESOLUTION|>--- conflicted
+++ resolved
@@ -108,26 +108,14 @@
         for (final Bytecode.Instruction instruction : bytecode.getInstructions()) {
             final String methodName = instruction.getOperator();
             final Object[] arguments = instruction.getArguments();
-<<<<<<< HEAD
             if (0 == arguments.length)
-                traversalScript.append(".").append(SymbolHelper.toPython(methodName)).append("()");
-            else if (methodName.equals("range") && 2 == arguments.length && ((Number) arguments[0]).intValue() != 0) {
+                traversalScript.append(".").append(resolveSymbol(methodName)).append("()");
+            else if (methodName.equals("range") && 2 == arguments.length)
                 if (((Number) arguments[0]).longValue() + 1 == ((Number) arguments[1]).longValue())
                     traversalScript.append("[").append(arguments[0]).append("]");
                 else
                     traversalScript.append("[").append(arguments[0]).append(":").append(arguments[1]).append("]");
-            } else if (methodName.equals("limit") && 1 == arguments.length)
-=======
-            if (IS_TESTING &&
-                    instruction.getOperator().equals(TraversalSource.Symbols.withStrategies) &&
-                    instruction.getArguments()[0].toString().contains("TranslationStrategy"))
-                continue;
-            else if (0 == arguments.length)
-                traversalScript.append(".").append(resolveSymbol(methodName)).append("()");
-            else if (methodName.equals("range") && 2 == arguments.length)
-                traversalScript.append("[").append(arguments[0]).append(":").append(arguments[1]).append("]");
             else if (methodName.equals("limit") && 1 == arguments.length)
->>>>>>> 1ea01ad2
                 traversalScript.append("[0:").append(arguments[0]).append("]");
             else if (methodName.equals("values") && 1 == arguments.length && traversalScript.length() > 3 && !STEP_NAMES.contains(arguments[0].toString()))
                 traversalScript.append(".").append(arguments[0]);
