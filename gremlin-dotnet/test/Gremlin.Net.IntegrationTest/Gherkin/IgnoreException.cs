﻿#region License

/*
 * Licensed to the Apache Software Foundation (ASF) under one
 * or more contributor license agreements.  See the NOTICE file
 * distributed with this work for additional information
 * regarding copyright ownership.  The ASF licenses this file
 * to you under the Apache License, Version 2.0 (the
 * "License"); you may not use this file except in compliance
 * with the License.  You may obtain a copy of the License at
 *
 *     http://www.apache.org/licenses/LICENSE-2.0
 *
 * Unless required by applicable law or agreed to in writing,
 * software distributed under the License is distributed on an
 * "AS IS" BASIS, WITHOUT WARRANTIES OR CONDITIONS OF ANY
 * KIND, either express or implied.  See the License for the
 * specific language governing permissions and limitations
 * under the License.
 */

#endregion

using System;

namespace Gremlin.Net.IntegrationTest.Gherkin
{
    /// <summary>
    /// Represents a test exception that should be ignored, given a reason (ie: feature not supported in the .NET GLV)
    /// </summary>
    public class IgnoreException : Exception
    {
        public IgnoreException(IgnoreReason reason) : base(GetMessage(reason))
        {
            
        }

        private static string GetMessage(IgnoreReason reason)
        {
            string reasonSuffix = null;
            switch (reason)
            {
                case IgnoreReason.LambdaNotSupported:
                    reasonSuffix = " because lambdas are not supported in Gremlin.NET (TINKERPOP-1854)";
                    break;
<<<<<<< HEAD
                case IgnoreReason.TraversalTDeserializationNotSupported:
                    reasonSuffix = " as deserialization of g:T on GraphSON3 is not supported";
                    break;
                case IgnoreReason.PNotCreatedCorrectlyByGherkinRunner:
                    reasonSuffix =
                        " because the Gherkin runner can't call methods in TraversalPredicate class (TINKERPOP-1919)";
                    break;
=======
>>>>>>> 5cf1cba5
                case IgnoreReason.PWithinWrapsArgumentsInArray:
                    reasonSuffix = " because P.Within() arguments are incorrectly wrapped in an array (TINKERPOP-1920)";
                    break;
                case IgnoreReason.PNotDeserializationProblem:
                    reasonSuffix = " because P.Not() cannot be deserialized by Gremlin Server (TINKERPOP-1922)";
                    break;
            }
            return $"Scenario ignored" + reasonSuffix;
        }
    }
    
    public enum IgnoreReason
    {
        /// <summary>
        /// Lambdas are not supported on Gremlin.NET yet.
        /// </summary>
        LambdaNotSupported,
<<<<<<< HEAD

        /// <summary>
        /// Deserialization of g:T on GraphSON3 is not supported.
        /// </summary>
        TraversalTDeserializationNotSupported,

        PNotCreatedCorrectlyByGherkinRunner,
=======
>>>>>>> 5cf1cba5
        PWithinWrapsArgumentsInArray,
        PNotDeserializationProblem
    }
}<|MERGE_RESOLUTION|>--- conflicted
+++ resolved
@@ -43,16 +43,9 @@
                 case IgnoreReason.LambdaNotSupported:
                     reasonSuffix = " because lambdas are not supported in Gremlin.NET (TINKERPOP-1854)";
                     break;
-<<<<<<< HEAD
                 case IgnoreReason.TraversalTDeserializationNotSupported:
                     reasonSuffix = " as deserialization of g:T on GraphSON3 is not supported";
                     break;
-                case IgnoreReason.PNotCreatedCorrectlyByGherkinRunner:
-                    reasonSuffix =
-                        " because the Gherkin runner can't call methods in TraversalPredicate class (TINKERPOP-1919)";
-                    break;
-=======
->>>>>>> 5cf1cba5
                 case IgnoreReason.PWithinWrapsArgumentsInArray:
                     reasonSuffix = " because P.Within() arguments are incorrectly wrapped in an array (TINKERPOP-1920)";
                     break;
@@ -70,16 +63,12 @@
         /// Lambdas are not supported on Gremlin.NET yet.
         /// </summary>
         LambdaNotSupported,
-<<<<<<< HEAD
 
         /// <summary>
         /// Deserialization of g:T on GraphSON3 is not supported.
         /// </summary>
         TraversalTDeserializationNotSupported,
 
-        PNotCreatedCorrectlyByGherkinRunner,
-=======
->>>>>>> 5cf1cba5
         PWithinWrapsArgumentsInArray,
         PNotDeserializationProblem
     }
