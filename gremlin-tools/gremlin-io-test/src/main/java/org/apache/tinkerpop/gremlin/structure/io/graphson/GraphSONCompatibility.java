--- conflicted
+++ resolved
@@ -80,7 +80,10 @@
     V2D0_PARTIAL_3_3_6("3.3.6", "2.0", "v2d0-partial"),
     V2D0_NO_TYPE_3_3_6("3.3.6", "2.0", "v2d0-no-types"),
     V3D0_PARTIAL_3_3_6("3.3.6", "3.0", "v3d0"),
-<<<<<<< HEAD
+    V1D0_3_3_7("3.3.7", "1.0", "v1d0"),
+    V2D0_PARTIAL_3_3_7("3.3.7", "2.0", "v2d0-partial"),
+    V2D0_NO_TYPE_3_3_7("3.3.7", "2.0", "v2d0-no-types"),
+    V3D0_PARTIAL_3_3_7("3.3.7", "3.0", "v3d0"),
     V1D0_3_4_0("3.4.0", "1.0", "v1d0"),
     V2D0_PARTIAL_3_4_0("3.4.0", "2.0", "v2d0-partial"),
     V2D0_NO_TYPE_3_4_0("3.4.0", "2.0", "v2d0-no-types"),
@@ -89,12 +92,6 @@
     V2D0_PARTIAL_3_4_1("3.4.1", "2.0", "v2d0-partial"),
     V2D0_NO_TYPE_3_4_1("3.4.1", "2.0", "v2d0-no-types"),
     V3D0_PARTIAL_3_4_1("3.4.1", "3.0", "v3d0");
-=======
-    V1D0_3_3_7("3.3.7", "1.0", "v1d0"),
-    V2D0_PARTIAL_3_3_7("3.3.7", "2.0", "v2d0-partial"),
-    V2D0_NO_TYPE_3_3_7("3.3.7", "2.0", "v2d0-no-types"),
-    V3D0_PARTIAL_3_3_7("3.3.7", "3.0", "v3d0");
->>>>>>> 84560522
 
     private static final String SEP = File.separator;
 
