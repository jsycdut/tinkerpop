/*
 * Licensed to the Apache Software Foundation (ASF) under one
 * or more contributor license agreements.  See the NOTICE file
 * distributed with this work for additional information
 * regarding copyright ownership.  The ASF licenses this file
 * to you under the Apache License, Version 2.0 (the
 * "License"); you may not use this file except in compliance
 * with the License.  You may obtain a copy of the License at
 *
 * http://www.apache.org/licenses/LICENSE-2.0
 *
 * Unless required by applicable law or agreed to in writing,
 * software distributed under the License is distributed on an
 * "AS IS" BASIS, WITHOUT WARRANTIES OR CONDITIONS OF ANY
 * KIND, either express or implied.  See the License for the
 * specific language governing permissions and limitations
 * under the License.
 */
package org.apache.tinkerpop.gremlin.server;

import org.apache.commons.lang.exception.ExceptionUtils;
import org.apache.log4j.Level;
import org.apache.tinkerpop.gremlin.TestHelper;
import org.apache.tinkerpop.gremlin.driver.Channelizer;
import org.apache.tinkerpop.gremlin.driver.Client;
import org.apache.tinkerpop.gremlin.driver.Cluster;
import org.apache.tinkerpop.gremlin.driver.Result;
import org.apache.tinkerpop.gremlin.driver.ResultSet;
import org.apache.tinkerpop.gremlin.driver.exception.ResponseException;
import org.apache.tinkerpop.gremlin.driver.handler.WebSocketClientHandler;
import org.apache.tinkerpop.gremlin.driver.message.ResponseStatusCode;
import org.apache.tinkerpop.gremlin.driver.ser.GryoMessageSerializerV3d0;
import org.apache.tinkerpop.gremlin.driver.ser.JsonBuilderGryoSerializer;
import org.apache.tinkerpop.gremlin.driver.ser.GryoMessageSerializerV1d0;
import org.apache.tinkerpop.gremlin.driver.ser.Serializers;
import org.apache.tinkerpop.gremlin.jsr223.ScriptFileGremlinPlugin;
import org.apache.tinkerpop.gremlin.server.channel.NioChannelizer;
import org.apache.tinkerpop.gremlin.structure.Vertex;
import org.apache.tinkerpop.gremlin.structure.util.detached.DetachedVertex;
import org.apache.tinkerpop.gremlin.tinkergraph.structure.TinkerFactory;
import org.apache.tinkerpop.gremlin.util.Log4jRecordingAppender;
import org.apache.tinkerpop.gremlin.util.TimeUtil;
import groovy.json.JsonBuilder;
import org.apache.tinkerpop.gremlin.util.function.FunctionUtils;
import org.apache.tinkerpop.gremlin.util.iterator.IteratorUtils;
import org.hamcrest.core.IsInstanceOf;
import org.junit.After;
import org.junit.Before;
import org.junit.Test;
import org.slf4j.Logger;
import org.slf4j.LoggerFactory;

import java.io.File;
import java.time.Instant;
import java.util.ArrayList;
import java.util.Arrays;
import java.util.Collections;
import java.util.HashMap;
import java.util.Iterator;
import java.util.List;
import java.util.Map;
import java.util.concurrent.CompletableFuture;
import java.util.concurrent.ConcurrentHashMap;
import java.util.concurrent.CountDownLatch;
import java.util.concurrent.ExecutorService;
import java.util.concurrent.Executors;
import java.util.concurrent.TimeUnit;
import java.util.concurrent.TimeoutException;
import java.util.concurrent.atomic.AtomicInteger;
import java.util.concurrent.atomic.AtomicReference;
import java.util.stream.Collectors;
import java.util.stream.IntStream;

import static org.hamcrest.CoreMatchers.containsString;
import static org.hamcrest.CoreMatchers.endsWith;
import static org.hamcrest.CoreMatchers.instanceOf;
import static org.hamcrest.MatcherAssert.assertThat;
import static org.hamcrest.collection.IsIterableContainingInOrder.contains;
import static org.hamcrest.core.AllOf.allOf;
import static org.hamcrest.number.OrderingComparison.greaterThan;
import static org.hamcrest.number.OrderingComparison.lessThanOrEqualTo;
import static org.junit.Assert.assertEquals;
import static org.junit.Assert.assertFalse;
import static org.junit.Assert.assertNull;
import static org.junit.Assert.assertTrue;
import static org.junit.Assert.fail;
import static org.hamcrest.CoreMatchers.is;
import static org.hamcrest.core.StringStartsWith.startsWith;

/**
 * Integration tests for gremlin-driver configurations and settings.
 *
 * @author Stephen Mallette (http://stephen.genoprime.com)
 */
public class GremlinDriverIntegrateTest extends AbstractGremlinServerIntegrationTest {
    private static final Logger logger = LoggerFactory.getLogger(GremlinDriverIntegrateTest.class);

    private Log4jRecordingAppender recordingAppender = null;
    private Level previousLogLevel;

    @Before
    public void setupForEachTest() {
        recordingAppender = new Log4jRecordingAppender();
        final org.apache.log4j.Logger rootLogger = org.apache.log4j.Logger.getRootLogger();

        if (name.getMethodName().equals("shouldKeepAliveForWebSockets")) {
            final org.apache.log4j.Logger webSocketClientHandlerLogger = org.apache.log4j.Logger.getLogger(WebSocketClientHandler.class);
            previousLogLevel = webSocketClientHandlerLogger.getLevel();
            webSocketClientHandlerLogger.setLevel(Level.DEBUG);
        }

        rootLogger.addAppender(recordingAppender);
    }

    @After
    public void teardownForEachTest() {
        final org.apache.log4j.Logger rootLogger = org.apache.log4j.Logger.getRootLogger();

        if (name.getMethodName().equals("shouldKeepAliveForWebSockets")) {
            final org.apache.log4j.Logger webSocketClientHandlerLogger = org.apache.log4j.Logger.getLogger(WebSocketClientHandler.class);
            previousLogLevel = webSocketClientHandlerLogger.getLevel();
            webSocketClientHandlerLogger.setLevel(previousLogLevel);
        }

        rootLogger.removeAppender(recordingAppender);
    }

    /**
     * Configure specific Gremlin Server settings for specific tests.
     */
    @Override
    public Settings overrideSettings(final Settings settings) {
        final String nameOfTest = name.getMethodName();

        switch (nameOfTest) {
            case "shouldAliasTraversalSourceVariables":
            case "shouldAliasTraversalSourceVariablesInSession":
                try {
                    final String p = TestHelper.generateTempFileFromResource(
                            GremlinDriverIntegrateTest.class, "generate-shouldRebindTraversalSourceVariables.groovy", "").getAbsolutePath();
                    final Map<String,Object> m = new HashMap<>();
                    m.put("files", Collections.singletonList(p));
                    settings.scriptEngines.get("gremlin-groovy").plugins.put(ScriptFileGremlinPlugin.class.getName(), m);
                } catch (Exception ex) {
                    throw new RuntimeException(ex);
                }
                break;
            case "shouldWorkOverNioTransport":
                settings.channelizer = NioChannelizer.class.getName();
                break;
            case "shouldFailWithBadClientSideSerialization":
                final List<String> custom = Arrays.asList(
                        JsonBuilder.class.getName() + ";" + JsonBuilderGryoSerializer.class.getName(),
                        java.awt.Color.class.getName());
                settings.serializers.stream().filter(s -> s.config.containsKey("custom"))
                        .findFirst().get().config.put("custom", custom);
                break;
            case "shouldExecuteScriptInSessionOnTransactionalGraph":
            case "shouldExecuteSessionlessScriptOnTransactionalGraph":
            case "shouldExecuteScriptInSessionOnTransactionalWithManualTransactionsGraph":
            case "shouldExecuteInSessionAndSessionlessWithoutOpeningTransaction":
            case "shouldManageTransactionsInSession":
                deleteDirectory(new File("/tmp/neo4j"));
                settings.graphs.put("graph", "conf/neo4j-empty.properties");
                break;
            case "shouldRequireAliasedGraphVariablesInStrictTransactionMode":
                settings.strictTransactionManagement = true;
                break;
            case "shouldAliasGraphVariablesInStrictTransactionMode":
                settings.strictTransactionManagement = true;
                deleteDirectory(new File("/tmp/neo4j"));
                settings.graphs.put("graph", "conf/neo4j-empty.properties");
                break;
            case "shouldProcessSessionRequestsInOrderAfterTimeout":
                settings.scriptEvaluationTimeout = 250;
                settings.threadPoolWorker = 1;
                break;
        }

        return settings;
    }

    @Test
    public void shouldKeepAliveForWebSockets() throws Exception {
        // keep the connection pool size at 1 to remove the possibility of lots of connections trying to ping which will
        // complicate the assertion logic
        final Cluster cluster = TestClientFactory.build().
                minConnectionPoolSize(1).
                maxConnectionPoolSize(1).
                keepAliveInterval(1000).create();
        final Client client = cluster.connect();

        // fire up lots of requests so as to schedule/deschedule lots of ping jobs
        for (int ix = 0; ix < 500; ix++) {
            assertEquals(2, client.submit("1+1").all().get().get(0).getInt());
        }

        // don't send any messages for a bit so that the driver pings in the background
        Thread.sleep(3000);

        // make sure no bonus messages sorta fire off once we get back to sending requests
        for (int ix = 0; ix < 500; ix++) {
            assertEquals(2, client.submit("1+1").all().get().get(0).getInt());
        }

        // there really shouldn't be more than 3 of these sent. should definitely be at least one though
        final long messages = recordingAppender.getMessages().stream().filter(m -> m.contains("Received response from keep-alive request")).count();
        assertThat(messages, allOf(greaterThan(0L), lessThanOrEqualTo(3L)));

        cluster.close();
    }

    @Test
    public void shouldEventuallySucceedAfterChannelLevelError() throws Exception {
        final Cluster cluster = TestClientFactory.build()
                .reconnectInterval(500)
                .maxContentLength(1024).create();
        final Client client = cluster.connect();

        try {
            client.submit("def x = '';(0..<1024).each{x = x + '$it'};x").all().get();
            fail("Request should have failed because it exceeded the max content length allowed");
        } catch (Exception ex) {
            final Throwable root = ExceptionUtils.getRootCause(ex);
            assertThat(root.getMessage(), containsString("Max frame length of 1024 has been exceeded."));
        }

        assertEquals(2, client.submit("1+1").all().join().get(0).getInt());

        cluster.close();
    }

    @Test
    public void shouldEventuallySucceedAfterMuchFailure() throws Exception {
        final Cluster cluster = TestClientFactory.open();
        final Client client = cluster.connect();

        // tested independently to 10000 iterations but for speed, bumped back to 1000
        IntStream.range(0,1000).forEach(i -> {
            try {
                client.submit("1 + 9 9").all().join().get(0).getInt();
                fail("Should not have gone through due to syntax error");
            } catch (Exception ex) {
                final Throwable root = ExceptionUtils.getRootCause(ex);
                assertThat(root, instanceOf(ResponseException.class));
            }
        });

        assertEquals(2, client.submit("1+1").all().join().get(0).getInt());

        cluster.close();
    }

    @Test
    public void shouldEventuallySucceedOnSameServer() throws Exception {
        stopServer();

        final Cluster cluster = TestClientFactory.open();
        final Client client = cluster.connect();

        try {
            client.submit("1+1").all().join().get(0).getInt();
            fail("Should not have gone through because the server is not running");
        } catch (Exception i) {
            final Throwable root = ExceptionUtils.getRootCause(i);
            assertThat(root, instanceOf(TimeoutException.class));
        }

        startServer();

        // default reconnect time is 1 second so wait some extra time to be sure it has time to try to bring it
        // back to life
        TimeUnit.SECONDS.sleep(3);
        assertEquals(2, client.submit("1+1").all().join().get(0).getInt());

        cluster.close();
    }

    @Test
    public void shouldEventuallySucceedWithRoundRobin() throws Exception {
        final String noGremlinServer = "74.125.225.19";
        final Cluster cluster = TestClientFactory.build().addContactPoint(noGremlinServer).create();
        final Client client = cluster.connect();

        // the first host is dead on init.  request should succeed on localhost
        assertEquals(2, client.submit("1+1").all().join().get(0).getInt());
        assertEquals(2, client.submit("1+1").all().join().get(0).getInt());
        assertEquals(2, client.submit("1+1").all().join().get(0).getInt());
        assertEquals(2, client.submit("1+1").all().join().get(0).getInt());
        assertEquals(2, client.submit("1+1").all().join().get(0).getInt());

        cluster.close();
    }

    @Test
    public void shouldHandleResultsOfAllSizes() throws Exception {
        final Cluster cluster = TestClientFactory.open();
        final Client client = cluster.connect();

        final String script = "g.V().drop().iterate();\n" +
                "\n" +
                "List ids = new ArrayList();\n" +
                "\n" +
                "int ii = 0;\n" +
                "Vertex v = graph.addVertex();\n" +
                "v.property(\"ii\", ii);\n" +
                "v.property(\"sin\", Math.sin(ii));\n" +
                "ids.add(v.id());\n" +
                "\n" +
                "Random rand = new Random();\n" +
                "for (; ii < size; ii++) {\n" +
                "    v = graph.addVertex();\n" +
                "    v.property(\"ii\", ii);\n" +
                "    v.property(\"sin\", Math.sin(ii/5.0));\n" +
                "    Vertex u = g.V(ids.get(rand.nextInt(ids.size()))).next();\n" +
                "    v.addEdge(\"linked\", u);\n" +
                "    ids.add(u.id());\n" +
                "    ids.add(v.id());\n" +
                "}\n" +
                "g.V()";

        final List<Integer> sizes = Arrays.asList(1, 10, 20, 50, 75, 100, 250, 500, 750, 1000, 5000, 10000);
        for (Integer size : sizes) {
            final Map<String, Object> params = new HashMap<>();
            params.put("size", size - 1);
            final ResultSet results = client.submit(script, params);

            assertEquals(size.intValue(), results.all().get().size());
        }

        cluster.close();
    }

    @Test
    public void shouldFailWithBadClientSideSerialization() throws Exception {
        final Cluster cluster = TestClientFactory.open();
        final Client client = cluster.connect();

        final ResultSet results = client.submit("java.awt.Color.RED");

        try {
            results.all().join();
            fail("Should have thrown exception over bad serialization");
        } catch (Exception ex) {
            final Throwable inner = ExceptionUtils.getRootCause(ex);
            assertThat(inner, instanceOf(ResponseException.class));
            assertEquals(ResponseStatusCode.SERVER_ERROR_SERIALIZATION, ((ResponseException) inner).getResponseStatusCode());
        }

        // should not die completely just because we had a bad serialization error.  that kind of stuff happens
        // from time to time, especially in the console if you're just exploring.
        assertEquals(2, client.submit("1+1").all().get().get(0).getInt());

        cluster.close();
    }

    @Test
    public void shouldFailWithScriptExecutionException() throws Exception {
        final Cluster cluster = TestClientFactory.open();
        final Client client = cluster.connect();

        final ResultSet results = client.submit("1/0");

        try {
            results.all().join();
            fail("Should have thrown exception over bad serialization");
        } catch (Exception ex) {
            final Throwable inner = ExceptionUtils.getRootCause(ex);
            assertTrue(inner instanceof ResponseException);
            assertThat(inner.getMessage(), endsWith("Division by zero"));

            final ResponseException rex = (ResponseException) inner;
            assertEquals("java.lang.ArithmeticException", rex.getRemoteExceptionHierarchy().get().get(0));
            assertEquals(1, rex.getRemoteExceptionHierarchy().get().size());
            assertThat(rex.getRemoteStackTrace().get(), startsWith("java.lang.ArithmeticException: Division by zero\n\tat java.math.BigDecimal.divide(BigDecimal.java:1742)\n\tat org.codehaus.groovy.runtime.typehandling.BigDecimalMath.divideImpl(BigDecimalMath.java:68)\n\tat org.codehaus.groovy.runtime.typehandling.IntegerMath.divideImpl(IntegerMath.java:49)\n\tat org.codehaus.groovy.runtime.dgmimpl.NumberNumberDiv$NumberNumber.invoke(NumberNumberDiv.java:323)\n\tat org.codehaus.groovy.runtime.callsite.PojoMetaMethodSite.call(PojoMetaMethodSite.java:56)\n\tat org.codehaus.groovy.runtime.callsite.CallSiteArray.defaultCall(CallSiteArray.java:48)\n\tat org.codehaus.groovy.runtime.callsite.AbstractCallSite.call(AbstractCallSite.java:113)\n\tat org.codehaus.groovy.runtime.callsite.AbstractCallSite.call(AbstractCallSite.java:125)\n"));
        }

        // should not die completely just because we had a bad serialization error.  that kind of stuff happens
        // from time to time, especially in the console if you're just exploring.
        assertEquals(2, client.submit("1+1").all().get().get(0).getInt());

        cluster.close();
    }

    @Test
    public void shouldProcessRequestsOutOfOrder() throws Exception {
        final Cluster cluster = TestClientFactory.open();
        final Client client = cluster.connect();

        final ResultSet rsFive = client.submit("Thread.sleep(5000);'five'");
        final ResultSet rsZero = client.submit("'zero'");

        final CompletableFuture<List<Result>> futureFive = rsFive.all();
        final CompletableFuture<List<Result>> futureZero = rsZero.all();

        final long start = System.nanoTime();
        assertFalse(futureFive.isDone());
        assertEquals("zero", futureZero.get().get(0).getString());

        logger.info("Eval of 'zero' complete: " + TimeUtil.millisSince(start));

        assertFalse(futureFive.isDone());
        assertEquals("five", futureFive.get(10, TimeUnit.SECONDS).get(0).getString());

        logger.info("Eval of 'five' complete: " + TimeUtil.millisSince(start));
    }

    @Test
    public void shouldProcessSessionRequestsInOrder() throws Exception {
        final Cluster cluster = TestClientFactory.open();
        final Client client = cluster.connect(name.getMethodName());

        final ResultSet rsFive = client.submit("Thread.sleep(5000);'five'");
        final ResultSet rsZero = client.submit("'zero'");

        final CompletableFuture<List<Result>> futureFive = rsFive.all();
        final CompletableFuture<List<Result>> futureZero = rsZero.all();

        final CountDownLatch latch = new CountDownLatch(2);
        final List<String> order = new ArrayList<>();
        final ExecutorService executor = Executors.newSingleThreadExecutor();

        futureFive.thenAcceptAsync(r -> {
            order.add(r.get(0).getString());
            latch.countDown();
        }, executor);

        futureZero.thenAcceptAsync(r -> {
            order.add(r.get(0).getString());
            latch.countDown();
        }, executor);

        // wait for both results
        latch.await(30000, TimeUnit.MILLISECONDS);

        // should be two results
        assertEquals(2, order.size());

        // ensure that "five" is first then "zero"
        assertThat(order, contains("five", "zero"));
    }

    @Test
    public void shouldWaitForAllResultsToArrive() throws Exception {
        final Cluster cluster = TestClientFactory.open();
        final Client client = cluster.connect();

        final AtomicInteger checked = new AtomicInteger(0);
        final ResultSet results = client.submit("[1,2,3,4,5,6,7,8,9]");
        while (!results.allItemsAvailable()) {
            assertTrue(results.getAvailableItemCount() < 10);
            checked.incrementAndGet();
            Thread.sleep(100);
        }

        assertTrue(checked.get() > 0);
        assertEquals(9, results.getAvailableItemCount());
        cluster.close();
    }

    @Test
    public void shouldWorkOverNioTransport() throws Exception {
        final Cluster cluster = TestClientFactory.build().channelizer(Channelizer.NioChannelizer.class.getName()).create();
        final Client client = cluster.connect();

        final AtomicInteger checked = new AtomicInteger(0);
        final ResultSet results = client.submit("[1,2,3,4,5,6,7,8,9]");
        while (!results.allItemsAvailable()) {
            assertTrue(results.getAvailableItemCount() < 10);
            checked.incrementAndGet();
            Thread.sleep(100);
        }

        assertTrue(checked.get() > 0);
        assertEquals(9, results.getAvailableItemCount());
        cluster.close();
    }

    @Test
    public void shouldStream() throws Exception {
        final Cluster cluster = TestClientFactory.open();
        final Client client = cluster.connect();

        final ResultSet results = client.submit("[1,2,3,4,5,6,7,8,9]");
        final AtomicInteger counter = new AtomicInteger(0);
        results.stream().map(i -> i.get(Integer.class) * 2).forEach(i -> assertEquals(counter.incrementAndGet() * 2, Integer.parseInt(i.toString())));
        assertEquals(9, counter.get());
        assertThat(results.allItemsAvailable(), is(true));

        // cant stream it again
        assertThat(results.stream().iterator().hasNext(), is(false));

        cluster.close();
    }

    @Test
    public void shouldIterate() throws Exception {
        final Cluster cluster = TestClientFactory.open();
        final Client client = cluster.connect();

        final ResultSet results = client.submit("[1,2,3,4,5,6,7,8,9]");
        final Iterator<Result> itty = results.iterator();
        final AtomicInteger counter = new AtomicInteger(0);
        while (itty.hasNext()) {
            counter.incrementAndGet();
            assertEquals(counter.get(), itty.next().getInt());
        }

        assertEquals(9, counter.get());
        assertThat(results.allItemsAvailable(), is(true));

        // can't stream it again
        assertThat(results.iterator().hasNext(), is(false));

        cluster.close();
    }

    @Test
    public void shouldGetSomeThenSomeMore() throws Exception {
        final Cluster cluster = TestClientFactory.open();
        final Client client = cluster.connect();

        final ResultSet results = client.submit("[1,2,3,4,5,6,7,8,9]");
        final CompletableFuture<List<Result>> batch1 = results.some(5);
        final CompletableFuture<List<Result>> batch2 = results.some(5);
        final CompletableFuture<List<Result>> batchNothingLeft = results.some(5);

        assertEquals(5, batch1.get().size());
        assertEquals(1, batch1.get().get(0).getInt());
        assertEquals(2, batch1.get().get(1).getInt());
        assertEquals(3, batch1.get().get(2).getInt());
        assertEquals(4, batch1.get().get(3).getInt());
        assertEquals(5, batch1.get().get(4).getInt());

        assertEquals(4, batch2.get().size());
        assertEquals(6, batch2.get().get(0).getInt());
        assertEquals(7, batch2.get().get(1).getInt());
        assertEquals(8, batch2.get().get(2).getInt());
        assertEquals(9, batch2.get().get(3).getInt());

        assertEquals(0, batchNothingLeft.get().size());

        cluster.close();
    }

    @Test
    public void shouldGetOneThenSomeThenSomeMore() throws Exception {
        final Cluster cluster = TestClientFactory.open();
        final Client client = cluster.connect();

        final ResultSet results = client.submit("[1,2,3,4,5,6,7,8,9]");
        final Result one = results.one();
        final CompletableFuture<List<Result>> batch1 = results.some(4);
        final CompletableFuture<List<Result>> batch2 = results.some(5);
        final CompletableFuture<List<Result>> batchNothingLeft = results.some(5);

        assertEquals(1, one.getInt());

        assertEquals(4, batch1.get().size());
        assertEquals(2, batch1.get().get(0).getInt());
        assertEquals(3, batch1.get().get(1).getInt());
        assertEquals(4, batch1.get().get(2).getInt());
        assertEquals(5, batch1.get().get(3).getInt());

        assertEquals(4, batch2.get().size());
        assertEquals(6, batch2.get().get(0).getInt());
        assertEquals(7, batch2.get().get(1).getInt());
        assertEquals(8, batch2.get().get(2).getInt());
        assertEquals(9, batch2.get().get(3).getInt());

        assertEquals(0, batchNothingLeft.get().size());

        cluster.close();
    }

    @Test
    public void shouldAvoidDeadlockOnCallToResultSetDotAll() throws Exception {

        // This test arose from this issue: https://github.org/apache/tinkerpop/tinkerpop3/issues/515
        //
        // ResultSet.all returns a CompletableFuture that blocks on the worker pool until isExhausted returns false.
        // isExhausted in turn needs a thread on the worker pool to even return. So its totally possible to consume all
        // threads on the worker pool waiting for .all to finish such that you can't even get one to wait for
        // isExhausted to run.
        //
        // Note that all() doesn't work as described above anymore.  It waits for callback on readComplete rather
        // than blocking on isExhausted.
        final int workerPoolSizeForDriver = 2;

        // the number of requests 4 times the size of the worker pool as this originally did produce the problem
        // described above in the javadoc of the test (though an equivalent number also produced it), but this has
        // been tested to much higher multiples and passes.  note that the maxWaitForConnection setting is high so
        // that the client doesn't timeout waiting for an available connection. obviously this can also be fixed
        // by increasing the maxConnectionPoolSize.
        final int requests = workerPoolSizeForDriver * 4;
        final Cluster cluster = TestClientFactory.build()
                .workerPoolSize(workerPoolSizeForDriver)
                .maxWaitForConnection(300000)
                .create();
        final Client client = cluster.connect();

        final CountDownLatch latch = new CountDownLatch(requests);
        final AtomicReference[] refs = new AtomicReference[requests];
        IntStream.range(0, requests).forEach(ix -> {
            refs[ix] = new AtomicReference();
            client.submitAsync("Thread.sleep(5000);[1,2,3,4,5,6,7,8,9]").thenAccept(rs ->
                    rs.all().thenAccept(refs[ix]::set).thenRun(latch::countDown));
        });

        // countdown should have reached zero as results should have eventually been all returned and processed
        assertTrue(latch.await(30, TimeUnit.SECONDS));

        final List<Integer> expected = IntStream.range(1, 10).boxed().collect(Collectors.toList());
        IntStream.range(0, requests).forEach(r ->
                assertTrue(expected.containsAll(((List<Result>) refs[r].get()).stream().map(resultItem -> new Integer(resultItem.getInt())).collect(Collectors.toList()))));
    }

    @Test
    public void shouldCloseWithServerDown() throws Exception {
        final Cluster cluster = TestClientFactory.open();
        cluster.connect().init();

        stopServer();

        cluster.close();
    }

    @Test
    public void shouldMarkHostDeadSinceServerIsDown() throws Exception {
        final Cluster cluster = TestClientFactory.open();
        assertEquals(0, cluster.availableHosts().size());
        cluster.connect().init();
        assertEquals(1, cluster.availableHosts().size());

        stopServer();

        cluster.connect().init();
        assertEquals(0, cluster.availableHosts().size());

        cluster.close();
    }

    @Test
    public void shouldFailWithBadServerSideSerialization() throws Exception {
        final Cluster cluster = TestClientFactory.open();
        final Client client = cluster.connect();

        final ResultSet results = client.submit("TinkerGraph.open().variables()");

        try {
            results.all().join();
            fail();
        } catch (Exception ex) {
            final Throwable inner = ExceptionUtils.getRootCause(ex);
            assertTrue(inner instanceof ResponseException);
            assertEquals(ResponseStatusCode.SERVER_ERROR_SERIALIZATION, ((ResponseException) inner).getResponseStatusCode());
        }

        // should not die completely just because we had a bad serialization error.  that kind of stuff happens
        // from time to time, especially in the console if you're just exploring.
        assertEquals(2, client.submit("1+1").all().get().get(0).getInt());

        cluster.close();
    }

    @Test
    public void shouldSerializeToStringWhenRequestedGryoV1() throws Exception {
        final Map<String, Object> m = new HashMap<>();
        m.put("serializeResultToString", true);
        final GryoMessageSerializerV1d0 serializer = new GryoMessageSerializerV1d0();
        serializer.configure(m, null);

        final Cluster cluster = TestClientFactory.build().serializer(serializer).create();
        final Client client = cluster.connect();

        final ResultSet resultSet = client.submit("TinkerFactory.createClassic()");
        final List<Result> results = resultSet.all().join();
        assertEquals(1, results.size());
        assertEquals("tinkergraph[vertices:6 edges:6]", results.get(0).getString());

        cluster.close();
    }

    @Test
    public void shouldSerializeToStringWhenRequestedGryoV3() throws Exception {
        final Map<String, Object> m = new HashMap<>();
        m.put("serializeResultToString", true);
        final GryoMessageSerializerV3d0 serializer = new GryoMessageSerializerV3d0();
        serializer.configure(m, null);

        final Cluster cluster = TestClientFactory.build().serializer(serializer).create();
        final Client client = cluster.connect();

        final ResultSet resultSet = client.submit("TinkerFactory.createClassic()");
        final List<Result> results = resultSet.all().join();
        assertEquals(1, results.size());
        assertEquals("tinkergraph[vertices:6 edges:6]", results.get(0).getString());

        cluster.close();
    }

    @Test
    public void shouldDeserializeWithCustomClassesV1() throws Exception {
        final Map<String, Object> m = new HashMap<>();
        m.put("custom", Collections.singletonList(String.format("%s;%s", JsonBuilder.class.getCanonicalName(), JsonBuilderGryoSerializer.class.getCanonicalName())));
        final GryoMessageSerializerV1d0 serializer = new GryoMessageSerializerV1d0();
        serializer.configure(m, null);

        final Cluster cluster = TestClientFactory.build().serializer(serializer).create();
        final Client client = cluster.connect();

        final List<Result> json = client.submit("b = new groovy.json.JsonBuilder();b.people{person {fname 'stephen'\nlname 'mallette'}};b").all().join();
        assertEquals("{\"people\":{\"person\":{\"fname\":\"stephen\",\"lname\":\"mallette\"}}}", json.get(0).getString());
        cluster.close();
    }

    @Test
    public void shouldDeserializeWithCustomClassesV3() throws Exception {
        final Map<String, Object> m = new HashMap<>();
        m.put("custom", Collections.singletonList(String.format("%s;%s", JsonBuilder.class.getCanonicalName(), JsonBuilderGryoSerializer.class.getCanonicalName())));
        final GryoMessageSerializerV3d0 serializer = new GryoMessageSerializerV3d0();
        serializer.configure(m, null);

        final Cluster cluster = TestClientFactory.build().serializer(serializer).create();
        final Client client = cluster.connect();

        final List<Result> json = client.submit("b = new groovy.json.JsonBuilder();b.people{person {fname 'stephen'\nlname 'mallette'}};b").all().join();
        assertEquals("{\"people\":{\"person\":{\"fname\":\"stephen\",\"lname\":\"mallette\"}}}", json.get(0).getString());
        cluster.close();
    }

    @Test
    public void shouldWorkWithGraphSONV1Serialization() throws Exception {
        final Cluster cluster = TestClientFactory.build().serializer(Serializers.GRAPHSON_V1D0).create();
        final Client client = cluster.connect();

        final List<Result> r = client.submit("TinkerFactory.createModern().traversal().V(1)").all().join();
        assertEquals(1, r.size());

        final Map<String,Object> m = r.get(0).get(Map.class);
        assertEquals(4, m.size());
        assertEquals(1, m.get("id"));
        assertEquals("person", m.get("label"));
        assertEquals("vertex", m.get("type"));

        final Map<String,Object> properties = (Map<String,Object>) m.get("properties");
        assertEquals(2, properties.size());

        final List<Object> names = (List<Object>) properties.get("name");
        assertEquals(1, names.size());

        final Map<String,Object> nameProperties = (Map<String,Object>) names.get(0);
        assertEquals(2, nameProperties.size());
        assertEquals(0l, nameProperties.get("id"));
        assertEquals("marko", nameProperties.get("value"));

        final List<Object> ages = (List<Object>) properties.get("age");
        assertEquals(1, ages.size());

        final Map<String,Object> ageProperties = (Map<String,Object>) ages.get(0);
        assertEquals(2, ageProperties.size());
        assertEquals(1l, ageProperties.get("id"));
        assertEquals(29, ageProperties.get("value"));

        cluster.close();
    }

    @Test
    public void shouldWorkWithGraphSONV2Serialization() throws Exception {
        final Cluster cluster = TestClientFactory.build().serializer(Serializers.GRAPHSON_V2D0).create();
        final Client client = cluster.connect();

        final List<Result> r = client.submit("TinkerFactory.createModern().traversal().V(1)").all().join();
        assertEquals(1, r.size());

        final Vertex v = r.get(0).get(DetachedVertex.class);
        assertEquals(1, v.id());
        assertEquals("person", v.label());

        assertEquals(2, IteratorUtils.count(v.properties()));
        assertEquals("marko", v.value("name"));
        assertEquals(29, Integer.parseInt(v.value("age").toString()));

        cluster.close();
    }

    @Test
    public void shouldWorkWithGraphSONExtendedV2Serialization() throws Exception {
        final Cluster cluster = TestClientFactory.build().serializer(Serializers.GRAPHSON_V2D0).create();
        final Client client = cluster.connect();

        final Instant now = Instant.now();
        final List<Result> r = client.submit("java.time.Instant.ofEpochMilli(" + now.toEpochMilli() + ")").all().join();
        assertEquals(1, r.size());

        final Instant then = r.get(0).get(Instant.class);
        assertEquals(now, then);

        cluster.close();
    }

    @Test
<<<<<<< HEAD
    public void shouldWorkWithGraphSONV3Serialization() throws Exception {
        final Cluster cluster = TestClientFactory.build().serializer(Serializers.GRAPHSON_V3D0).create();
        final Client client = cluster.connect();

        final List<Result> r = client.submit("TinkerFactory.createModern().traversal().V(1)").all().join();
        assertEquals(1, r.size());

        final Vertex v = r.get(0).get(DetachedVertex.class);
        assertEquals(1, v.id());
        assertEquals("person", v.label());

        assertEquals(2, IteratorUtils.count(v.properties()));
        assertEquals("marko", v.value("name"));
        assertEquals(29, Integer.parseInt(v.value("age").toString()));

        cluster.close();
    }

    @Test
    public void shouldWorkWithGraphSONExtendedV3Serialization() throws Exception {
        final Cluster cluster = TestClientFactory.build().serializer(Serializers.GRAPHSON_V3D0).create();
        final Client client = cluster.connect();

        final Instant now = Instant.now();
        final List<Result> r = client.submit("java.time.Instant.ofEpochMilli(" + now.toEpochMilli() + ")").all().join();
        assertEquals(1, r.size());

        final Instant then = r.get(0).get(Instant.class);
        assertEquals(now, then);

        cluster.close();
    }

    @Test
    @org.junit.Ignore("Can't seem to make this test pass consistently")
    public void shouldHandleRequestSentThatNeverReturns() throws Exception {
        final Cluster cluster = TestClientFactory.open();
        final Client client = cluster.connect();

        final ResultSet results = client.submit("Thread.sleep(10000); 'should-not-ever-get-back-coz-we-killed-the-server'");

        stopServer();

        // give the server a chance to kill everything
        Thread.sleep(1000);

        try {
            results.all().get(10000, TimeUnit.MILLISECONDS);
            fail("Server was stopped before the request could execute");
        } catch (TimeoutException toe) {
            fail("Should not have tossed a TimeOutException getting the result");
        } catch (Exception ex) {
            final Throwable cause = ExceptionUtils.getCause(ex);
            assertThat(cause.getMessage(), containsString("rejected from java.util.concurrent.ThreadPoolExecutor"));
        }

        cluster.close();
    }

    @Test
=======
>>>>>>> 2704245c
    public void shouldFailClientSideWithTooLargeAResponse() {
        final Cluster cluster = TestClientFactory.build().maxContentLength(1).create();
        final Client client = cluster.connect();

        try {
            final String fatty = IntStream.range(0, 100).mapToObj(String::valueOf).collect(Collectors.joining());
            client.submit("'" + fatty + "'").all().get();
            fail("Should throw an exception.");
        } catch (Exception re) {
            final Throwable root = ExceptionUtils.getRootCause(re);
            assertTrue(root.getMessage().equals("Max frame length of 1 has been exceeded."));
        } finally {
            cluster.close();
        }
    }

    @Test
    public void shouldReturnNiceMessageFromOpSelector() {
        final Cluster cluster = TestClientFactory.build().create();
        final Client client = cluster.connect();

        try {
            final Map m = new HashMap<>();
            m.put(null, "a null key will force a throw of OpProcessorException in message validation");
            client.submit("1+1", m).all().get();
            fail("Should throw an exception.");
        } catch (Exception re) {
            final Throwable root = ExceptionUtils.getRootCause(re);
            assertEquals("The [eval] message is using one or more invalid binding keys - they must be of type String and cannot be null", root.getMessage());
        } finally {
            cluster.close();
        }
    }

    @Test
    public void shouldExecuteScriptInSession() throws Exception {
        final Cluster cluster = TestClientFactory.build().create();
        final Client client = cluster.connect(name.getMethodName());

        final ResultSet results1 = client.submit("x = [1,2,3,4,5,6,7,8,9]");
        assertEquals(9, results1.all().get().size());

        final ResultSet results2 = client.submit("x[0]+1");
        assertEquals(2, results2.all().get().get(0).getInt());

        final ResultSet results3 = client.submit("x[1]+2");
        assertEquals(4, results3.all().get().get(0).getInt());

        cluster.close();
    }

    @Test
    public void shouldNotThrowNoSuchElementException() throws Exception {
        final Cluster cluster = TestClientFactory.open();
        final Client client = cluster.connect();

        try {
            // this should return "nothing" - there should be no exception
            assertNull(client.submit("g.V().has('name','kadfjaldjfla')").one());
        } finally {
            cluster.close();
        }
    }

    @Test
    public void shouldCloseSession() throws Exception {
        final Cluster cluster = TestClientFactory.build().create();
        final Client client = cluster.connect(name.getMethodName());

        final ResultSet results1 = client.submit("x = [1,2,3,4,5,6,7,8,9]");
        assertEquals(9, results1.all().get().size());
        final ResultSet results2 = client.submit("x[0]+1");
        assertEquals(2, results2.all().get().get(0).getInt());

        client.close();

        try {
            client.submit("x[0]+1").all().get();
            fail("Should have thrown an exception because the connection is closed");
        } catch (Exception ex) {
            final Throwable root = ExceptionUtils.getRootCause(ex);
            assertThat(root, instanceOf(IllegalStateException.class));
        } finally {
            cluster.close();
        }
    }

    @Test
    public void shouldExecuteScriptInSessionAssumingDefaultedImports() throws Exception {
        final Cluster cluster = TestClientFactory.open();
        final Client client = cluster.connect(name.getMethodName());

        final ResultSet results1 = client.submit("TinkerFactory.class.name");
        assertEquals(TinkerFactory.class.getName(), results1.all().get().get(0).getString());

        cluster.close();
    }

    @Test
    public void shouldExecuteScriptInSessionOnTransactionalGraph() throws Exception {
        assumeNeo4jIsPresent();

        final Cluster cluster = TestClientFactory.open();
        final Client client = cluster.connect(name.getMethodName());

        final Vertex vertexBeforeTx = client.submit("v=graph.addVertex(\"name\",\"stephen\")").all().get().get(0).getVertex();
        assertEquals("stephen", vertexBeforeTx.values("name").next());

        final Vertex vertexFromV = client.submit("graph.vertices().next()").all().get().get(0).getVertex();
        assertEquals("stephen", vertexFromV.values("name").next());

        final Vertex vertexFromBinding = client.submit("v").all().get().get(0).getVertex();
        assertEquals("stephen", vertexFromBinding.values("name").next());

        final Vertex vertexAfterTx = client.submit("v.property(\"color\",\"blue\"); graph.tx().commit(); v").all().get().get(0).getVertex();
        assertEquals("stephen", vertexAfterTx.values("name").next());
        assertEquals("blue", vertexAfterTx.values("color").next());

        cluster.close();
    }

    @Test
    public void shouldExecuteScriptInSessionOnTransactionalWithManualTransactionsGraph() throws Exception {
        assumeNeo4jIsPresent();

        final Cluster cluster = TestClientFactory.open();
        final Client client = cluster.connect(name.getMethodName());
        final Client sessionlessClient = cluster.connect();
        client.submit("graph.tx().onReadWrite(Transaction.READ_WRITE_BEHAVIOR.MANUAL);null").all().get();
        client.submit("graph.tx().open()").all().get();

        final Vertex vertexBeforeTx = client.submit("v=graph.addVertex(\"name\",\"stephen\")").all().get().get(0).getVertex();
        assertEquals("stephen", vertexBeforeTx.values("name").next());

        final Vertex vertexFromV = client.submit("graph.vertices().next()").all().get().get(0).getVertex();
        assertEquals("stephen", vertexFromV.values("name").next());

        final Vertex vertexFromBinding = client.submit("v").all().get().get(0).getVertex();
        assertEquals("stephen", vertexFromBinding.values("name").next());

        client.submit("v.property(\"color\",\"blue\")").all().get();
        client.submit("graph.tx().commit()").all().get();

        // Run a sessionless request to change transaction.readWriteConsumer back to AUTO
        // The will make the next in session request fail if consumers aren't ThreadLocal
        sessionlessClient.submit("graph.vertices().next()").all().get();

        client.submit("graph.tx().open()").all().get();

        final Vertex vertexAfterTx = client.submit("graph.vertices().next()").all().get().get(0).getVertex();
        assertEquals("stephen", vertexAfterTx.values("name").next());
        assertEquals("blue", vertexAfterTx.values("color").next());

        client.submit("graph.tx().rollback()").all().get();

        cluster.close();
    }

    @Test
    public void shouldExecuteInSessionAndSessionlessWithoutOpeningTransaction() throws Exception {
        assumeNeo4jIsPresent();

        final Cluster cluster = TestClientFactory.open();
        final Client sessionClient = cluster.connect(name.getMethodName());
        final Client sessionlessClient = cluster.connect();

        //open transaction in session, then add vertex and commit
        sessionClient.submit("graph.tx().open()").all().get();
        final Vertex vertexBeforeTx = sessionClient.submit("v=graph.addVertex(\"name\",\"stephen\")").all().get().get(0).getVertex();
        assertEquals("stephen", vertexBeforeTx.values("name").next());
        sessionClient.submit("graph.tx().commit()").all().get();

        // check that session transaction is closed
        final boolean isOpen = sessionClient.submit("graph.tx().isOpen()").all().get().get(0).getBoolean();
        assertTrue("Transaction should be closed", !isOpen);

        //run a sessionless read
        sessionlessClient.submit("graph.traversal().V()").all().get();

        // check that session transaction is still closed
        final boolean isOpenAfterSessionless = sessionClient.submit("graph.tx().isOpen()").all().get().get(0).getBoolean();
        assertTrue("Transaction should stil be closed", !isOpenAfterSessionless);

    }

    @Test
    public void shouldExecuteSessionlessScriptOnTransactionalGraph() throws Exception {
        assumeNeo4jIsPresent();

        final Cluster cluster = TestClientFactory.open();
        final Client client = cluster.connect();

        // this line is important because it tests GraphTraversal which has a certain transactional path
        final Vertex vertexRequest1 = client.submit("g.addV().property(\"name\",\"stephen\")").all().get().get(0).getVertex();
        assertEquals("stephen", vertexRequest1.values("name").next());

        final Vertex vertexRequest2 = client.submit("graph.vertices().next()").all().get().get(0).getVertex();
        assertEquals("stephen", vertexRequest2.values("name").next());

        // this line is important because it tests the other transactional path
        final Vertex vertexRequest3 = client.submit("graph.addVertex(\"name\",\"marko\")").all().get().get(0).getVertex();
        assertEquals("marko", vertexRequest3.values("name").next());

        assertEquals(2, client.submit("g.V().count()").all().get().get(0).getLong());

        cluster.close();
    }

    @Test
    public void shouldExecuteScriptInSessionWithBindingsSavedOnServerBetweenRequests() throws Exception {
        final Cluster cluster = TestClientFactory.open();
        final Client client = cluster.connect(name.getMethodName());

        final Map<String, Object> bindings1 = new HashMap<>();
        bindings1.put("a", 100);
        bindings1.put("b", 200);
        final ResultSet results1 = client.submit("x = a + b", bindings1);
        assertEquals(300, results1.one().getInt());

        final Map<String, Object> bindings2 = new HashMap<>();
        bindings2.put("b", 100);
        final ResultSet results2 = client.submit("x + b + a", bindings2);
        assertEquals(500, results2.one().getInt());

        final Map<String, Object> bindings3 = new HashMap<>();
        bindings3.put("x", 100);
        final ResultSet results3 = client.submit("x + b + a + 1", bindings3);
        assertEquals(301, results3.one().getInt());

        final Map<String, Object> bindings4 = new HashMap<>();
        final ResultSet results4 = client.submit("x + b + a + 1", bindings4);
        assertEquals(301, results4.one().getInt());

        cluster.close();
    }

    @Test
    public void shouldExecuteScriptsInMultipleSession() throws Exception {
        final Cluster cluster = TestClientFactory.open();
        final Client client1 = cluster.connect(name.getMethodName() + "1");
        final Client client2 = cluster.connect(name.getMethodName() + "2");
        final Client client3 = cluster.connect(name.getMethodName() + "3");

        final ResultSet results11 = client1.submit("x = 1");
        final ResultSet results21 = client2.submit("x = 2");
        final ResultSet results31 = client3.submit("x = 3");
        assertEquals(1, results11.all().get().get(0).getInt());
        assertEquals(2, results21.all().get().get(0).getInt());
        assertEquals(3, results31.all().get().get(0).getInt());

        final ResultSet results12 = client1.submit("x + 100");
        final ResultSet results22 = client2.submit("x * 2");
        final ResultSet results32 = client3.submit("x * 10");
        assertEquals(101, results12.all().get().get(0).getInt());
        assertEquals(4, results22.all().get().get(0).getInt());
        assertEquals(30, results32.all().get().get(0).getInt());

        cluster.close();
    }

    @Test
    public void shouldNotHaveKnowledgeOfBindingsBetweenRequestsWhenSessionless() throws Exception {
        final Cluster cluster = TestClientFactory.open();
        final Client client1 = cluster.connect();
        final Client client2 = cluster.connect();
        final Client client3 = cluster.connect();

        final ResultSet results11 = client1.submit("x = 1");
        final ResultSet results21 = client2.submit("x = 2");
        final ResultSet results31 = client3.submit("x = 3");
        assertEquals(1, results11.all().get().get(0).getInt());
        assertEquals(2, results21.all().get().get(0).getInt());
        assertEquals(3, results31.all().get().get(0).getInt());

        try {
            client1.submit("x").all().get();
            fail("The variable 'x' should not be present on the new request.");
        } catch (Exception ex) {
            final Throwable root = ExceptionUtils.getRootCause(ex);
            assertThat(root, IsInstanceOf.instanceOf(ResponseException.class));
            assertThat(root.getMessage(), containsString("No such property: x for class"));
        }

        try {
            client2.submit("x").all().get();
            fail("The variable 'x' should not be present on the new request.");
        } catch (Exception ex) {
            final Throwable root = ExceptionUtils.getRootCause(ex);
            assertThat(root, IsInstanceOf.instanceOf(ResponseException.class));
            assertThat(root.getMessage(), containsString("No such property: x for class"));
        }

        try {
            client3.submit("x").all().get();
            fail("The variable 'x' should not be present on the new request.");
        } catch (Exception ex) {
            final Throwable root = ExceptionUtils.getRootCause(ex);
            assertThat(root, IsInstanceOf.instanceOf(ResponseException.class));
            assertThat(root.getMessage(), containsString("No such property: x for class"));
        }

        cluster.close();
    }

    @Test
    public void shouldBeThreadSafeToUseOneClient() throws Exception {
        final Cluster cluster = TestClientFactory.build().workerPoolSize(2)
                .maxInProcessPerConnection(64)
                .minInProcessPerConnection(32)
                .maxConnectionPoolSize(16)
                .minConnectionPoolSize(8).create();
        final Client client = cluster.connect();

        final Map<Integer, Integer> results = new ConcurrentHashMap<>();
        final List<Thread> threads = new ArrayList<>();
        for (int ix = 0; ix < 100; ix++) {
            final int otherNum = ix;
            final Thread t = new Thread(()->{
                try {
                    results.put(otherNum, client.submit("1000+" + otherNum).all().get().get(0).getInt());
                } catch (Exception ex) {
                    ex.printStackTrace();
                }
            }, name.getMethodName() + "-" + ix);

            t.start();
            threads.add(t);
        }

        threads.forEach(FunctionUtils.wrapConsumer(Thread::join));

        for (int ix = 0; ix < results.size(); ix++) {
            assertThat(results.containsKey(ix), is(true));
            assertEquals(1000 + ix, results.get(ix).intValue());
        }

        cluster.close();
    }

    @Test
    public void shouldRequireAliasedGraphVariablesInStrictTransactionMode() throws Exception {
        final Cluster cluster = TestClientFactory.open();
        final Client client = cluster.connect();

        try {
            client.submit("1+1").all().get();
            fail("Should have tossed an exception because strict mode is on and no aliasing was performed");
        } catch (Exception ex) {
            final Throwable root = ExceptionUtils.getRootCause(ex);
            assertThat(root, instanceOf(ResponseException.class));
            final ResponseException re = (ResponseException) root;
            assertEquals(ResponseStatusCode.REQUEST_ERROR_INVALID_REQUEST_ARGUMENTS, re.getResponseStatusCode());
        }

        cluster.close();
    }

    @Test
    public void shouldAliasGraphVariablesInStrictTransactionMode() throws Exception {
        assumeNeo4jIsPresent();

        final Cluster cluster = TestClientFactory.open();
        final Client client = cluster.connect();

        try {
            client.submit("g.addVertex('name','stephen');").all().get().get(0).getVertex();
            fail("Should have tossed an exception because \"g\" does not have the addVertex method under default config");
        } catch (Exception ex) {
            final Throwable root = ExceptionUtils.getRootCause(ex);
            assertThat(root, instanceOf(ResponseException.class));
            final ResponseException re = (ResponseException) root;
            assertEquals(ResponseStatusCode.REQUEST_ERROR_INVALID_REQUEST_ARGUMENTS, re.getResponseStatusCode());
        }

        // keep the testing here until "rebind" is completely removed
        final Client reboundLegacy = cluster.connect().rebind("graph");
        final Vertex vLegacy = reboundLegacy.submit("g.addVertex('name','stephen')").all().get().get(0).getVertex();
        assertEquals("stephen", vLegacy.value("name"));

        final Client rebound = cluster.connect().alias("graph");
        final Vertex v = rebound.submit("g.addVertex('name','jason')").all().get().get(0).getVertex();
        assertEquals("jason", v.value("name"));

        cluster.close();
    }

    @Test
    public void shouldAliasGraphVariables() throws Exception {
        final Cluster cluster = TestClientFactory.open();
        final Client client = cluster.connect();

        try {
            client.submit("g.addVertex('name','stephen');").all().get().get(0).getVertex();
            fail("Should have tossed an exception because \"g\" does not have the addVertex method under default config");
        } catch (Exception ex) {
            final Throwable root = ExceptionUtils.getRootCause(ex);
            assertThat(root, instanceOf(ResponseException.class));
            final ResponseException re = (ResponseException) root;
            assertEquals(ResponseStatusCode.SERVER_ERROR_SCRIPT_EVALUATION, re.getResponseStatusCode());
        }

        // keep the testing here until "rebind" is completely removed
        final Client reboundLegacy = cluster.connect().rebind("graph");
        final Vertex vLegacy = reboundLegacy.submit("g.addVertex('name','stephen')").all().get().get(0).getVertex();
        assertEquals("stephen", vLegacy.value("name"));

        final Client rebound = cluster.connect().alias("graph");
        final Vertex v = rebound.submit("g.addVertex('name','jason')").all().get().get(0).getVertex();
        assertEquals("jason", v.value("name"));

        cluster.close();
    }

    @Test
    public void shouldAliasTraversalSourceVariables() throws Exception {
        final Cluster cluster = TestClientFactory.open();
        final Client client = cluster.connect();

        try {
            client.submit("g.addV().property('name','stephen')").all().get().get(0).getVertex();
            fail("Should have tossed an exception because \"g\" is readonly in this context");
        } catch (Exception ex) {
            final Throwable root = ExceptionUtils.getRootCause(ex);
            assertThat(root, instanceOf(ResponseException.class));
            final ResponseException re = (ResponseException) root;
            assertEquals(ResponseStatusCode.SERVER_ERROR, re.getResponseStatusCode());
        }

        // keep the testing here until "rebind" is completely removed
        final Client clientLegacy = client.rebind("g1");
        final Vertex vLegacy = clientLegacy.submit("g.addV().property('name','stephen')").all().get().get(0).getVertex();
        assertEquals("stephen", vLegacy.value("name"));

        final Client clientAliased = client.alias("g1");
        final Vertex v = clientAliased.submit("g.addV().property('name','jason')").all().get().get(0).getVertex();
        assertEquals("jason", v.value("name"));

        cluster.close();
    }

    @Test
    public void shouldAliasGraphVariablesInSession() throws Exception {
        final Cluster cluster = TestClientFactory.open();
        final Client client = cluster.connect(name.getMethodName());

        try {
            client.submit("g.addVertex('name','stephen');").all().get().get(0).getVertex();
            fail("Should have tossed an exception because \"g\" does not have the addVertex method under default config");
        } catch (Exception ex) {
            final Throwable root = ExceptionUtils.getRootCause(ex);
            assertThat(root, instanceOf(ResponseException.class));
            final ResponseException re = (ResponseException) root;
            assertEquals(ResponseStatusCode.SERVER_ERROR_SCRIPT_EVALUATION, re.getResponseStatusCode());
        }

        // keep the testing here until "rebind" is completely removed
        final Client reboundLegacy = client.rebind("graph");
        assertEquals("stephen", reboundLegacy.submit("n='stephen'").all().get().get(0).getString());
        final Vertex vLegacy = reboundLegacy.submit("g.addVertex('name',n)").all().get().get(0).getVertex();
        assertEquals("stephen", vLegacy.value("name"));

        final Client aliased = client.alias("graph");
        assertEquals("jason", reboundLegacy.submit("n='jason'").all().get().get(0).getString());
        final Vertex v = aliased.submit("g.addVertex('name',n)").all().get().get(0).getVertex();
        assertEquals("jason", v.value("name"));

        cluster.close();
    }

    @Test
    public void shouldAliasTraversalSourceVariablesInSession() throws Exception {
        final Cluster cluster = TestClientFactory.open();
        final Client client = cluster.connect(name.getMethodName());

        try {
            client.submit("g.addV().property('name','stephen')").all().get().get(0).getVertex();
            fail("Should have tossed an exception because \"g\" is readonly in this context");
        } catch (Exception ex) {
            final Throwable root = ExceptionUtils.getRootCause(ex);
            assertThat(root, instanceOf(ResponseException.class));
            final ResponseException re = (ResponseException) root;
            assertEquals(ResponseStatusCode.SERVER_ERROR, re.getResponseStatusCode());
        }

        // keep the testing here until "rebind" is completely removed
        final Client clientLegacy = client.rebind("g1");
        assertEquals("stephen", clientLegacy.submit("n='stephen'").all().get().get(0).getString());
        final Vertex vLegacy = clientLegacy.submit("g.addV().property('name',n)").all().get().get(0).getVertex();
        assertEquals("stephen", vLegacy.value("name"));

        final Client clientAliased = client.alias("g1");
        assertEquals("jason", clientAliased.submit("n='jason'").all().get().get(0).getString());
        final Vertex v = clientAliased.submit("g.addV().property('name',n)").all().get().get(0).getVertex();
        assertEquals("jason", v.value("name"));

        cluster.close();
    }

    @Test
    public void shouldManageTransactionsInSession() throws Exception {
        assumeNeo4jIsPresent();

        final Cluster cluster = TestClientFactory.open();
        final Client client = cluster.connect();
        final Client sessionWithManagedTx = cluster.connect(name.getMethodName() + "-managed", true);
        final Client sessionWithoutManagedTx = cluster.connect(name.getMethodName() + "-not-managed");

        // this should auto-commit
        final Vertex vStephen = sessionWithManagedTx.submit("v = g.addV().property('name','stephen').next()").all().get().get(0).getVertex();
        assertEquals("stephen", vStephen.value("name"));

        // the other clients should see that change because of auto-commit
        assertThat(client.submit("g.V().has('name','stephen').hasNext()").all().get().get(0).getBoolean(), is(true));
        assertThat(sessionWithoutManagedTx.submit("g.V().has('name','stephen').hasNext()").all().get().get(0).getBoolean(), is(true));

        // this should NOT auto-commit
        final Vertex vDaniel = sessionWithoutManagedTx.submit("v = g.addV().property('name','daniel').next()").all().get().get(0).getVertex();
        assertEquals("daniel", vDaniel.value("name"));

        // the other clients should NOT see that change because of auto-commit
        assertThat(client.submit("g.V().has('name','daniel').hasNext()").all().get().get(0).getBoolean(), is(false));
        assertThat(sessionWithManagedTx.submit("g.V().has('name','daniel').hasNext()").all().get().get(0).getBoolean(), is(false));

        // but "v" should still be there
        final Vertex vDanielAgain = sessionWithoutManagedTx.submit("v").all().get().get(0).getVertex();
        assertEquals("daniel", vDanielAgain.value("name"));

        // now commit manually
        sessionWithoutManagedTx.submit("g.tx().commit()").all().get();

        // should be there for all now
        assertThat(client.submit("g.V().has('name','daniel').hasNext()").all().get().get(0).getBoolean(), is(true));
        assertThat(sessionWithManagedTx.submit("g.V().has('name','daniel').hasNext()").all().get().get(0).getBoolean(), is(true));
        assertThat(sessionWithoutManagedTx.submit("g.V().has('name','daniel').hasNext()").all().get().get(0).getBoolean(), is(true));

        cluster.close();
    }

    @Test
    public void shouldProcessSessionRequestsInOrderAfterTimeout() throws Exception {
        final Cluster cluster = TestClientFactory.open();
        final Client client = cluster.connect(name.getMethodName());

        for(int index = 0; index < 50; index++)
        {
            final CompletableFuture<ResultSet> first = client.submitAsync(
                    "Object mon1 = 'mon1';\n" +
                            "synchronized (mon1) {\n" +
                            "    mon1.wait();\n" +
                            "} ");

            final CompletableFuture<ResultSet> second = client.submitAsync(
                    "Object mon2 = 'mon2';\n" +
                            "synchronized (mon2) {\n" +
                            "    mon2.wait();\n" +
                            "}");

            final CompletableFuture<ResultSet> third = client.submitAsync(
                    "Object mon3 = 'mon3';\n" +
                            "synchronized (mon3) {\n" +
                            "    mon3.wait();\n" +
                            "}");

            final CompletableFuture<ResultSet> fourth = client.submitAsync(
                    "Object mon4 = 'mon4';\n" +
                            "synchronized (mon4) {\n" +
                            "    mon4.wait();\n" +
                            "}");

            final CompletableFuture<List<Result>> futureFirst = first.get().all();
            final CompletableFuture<List<Result>> futureSecond = second.get().all();
            final CompletableFuture<List<Result>> futureThird = third.get().all();
            final CompletableFuture<List<Result>> futureFourth = fourth.get().all();

            assertFutureTimeout(futureFirst);
            assertFutureTimeout(futureSecond);
            assertFutureTimeout(futureThird);
            assertFutureTimeout(futureFourth);
        }
    }

    @Test
    public void shouldCloseAllClientsOnCloseOfCluster() throws Exception {
        final Cluster cluster = TestClientFactory.open();
        final Client sessionlessOne = cluster.connect();
        final Client session = cluster.connect("session");
        final Client sessionlessTwo = cluster.connect();
        final Client sessionlessThree = cluster.connect();
        final Client sessionlessFour = cluster.connect();

        assertEquals(2, sessionlessOne.submit("1+1").all().get().get(0).getInt());
        assertEquals(2, session.submit("1+1").all().get().get(0).getInt());
        assertEquals(2, sessionlessTwo.submit("1+1").all().get().get(0).getInt());
        assertEquals(2, sessionlessThree.submit("1+1").all().get().get(0).getInt());
        // dont' send anything on the 4th client

        // close one of these Clients before the Cluster
        sessionlessThree.close();
        cluster.close();

        try {
            sessionlessOne.submit("1+1").all().get();
            fail("Should have tossed an exception because cluster was closed");
        } catch (Exception ex) {
            final Throwable root = ExceptionUtils.getRootCause(ex);
            assertThat(root, instanceOf(IllegalStateException.class));
            assertEquals("Client has been closed", root.getMessage());
        }

        try {
            session.submit("1+1").all().get();
            fail("Should have tossed an exception because cluster was closed");
        } catch (Exception ex) {
            final Throwable root = ExceptionUtils.getRootCause(ex);
            assertThat(root, instanceOf(IllegalStateException.class));
            assertEquals("Client has been closed", root.getMessage());
        }

        try {
            sessionlessTwo.submit("1+1").all().get();
            fail("Should have tossed an exception because cluster was closed");
        } catch (Exception ex) {
            final Throwable root = ExceptionUtils.getRootCause(ex);
            assertThat(root, instanceOf(IllegalStateException.class));
            assertEquals("Client has been closed", root.getMessage());
        }

        try {
            sessionlessThree.submit("1+1").all().get();
            fail("Should have tossed an exception because cluster was closed");
        } catch (Exception ex) {
            final Throwable root = ExceptionUtils.getRootCause(ex);
            assertThat(root, instanceOf(IllegalStateException.class));
            assertEquals("Client has been closed", root.getMessage());
        }

        try {
            sessionlessFour.submit("1+1").all().get();
            fail("Should have tossed an exception because cluster was closed");
        } catch (Exception ex) {
            final Throwable root = ExceptionUtils.getRootCause(ex);
            assertThat(root, instanceOf(IllegalStateException.class));
            assertEquals("Client has been closed", root.getMessage());
        }

        // allow call to close() even though closed through cluster
        sessionlessOne.close();
        session.close();
        sessionlessTwo.close();

        cluster.close();
    }

    private void assertFutureTimeout(final CompletableFuture<List<Result>> futureFirst) {
        try
        {
            futureFirst.get();
            fail("Should have timed out");
        }
        catch (Exception ex)
        {
            final Throwable root = ExceptionUtils.getRootCause(ex);
            assertThat(root, instanceOf(ResponseException.class));
            assertThat(root.getMessage(), startsWith("Script evaluation exceeded the configured 'scriptEvaluationTimeout' threshold of 250 ms"));
        }
    }
}<|MERGE_RESOLUTION|>--- conflicted
+++ resolved
@@ -800,7 +800,6 @@
     }
 
     @Test
-<<<<<<< HEAD
     public void shouldWorkWithGraphSONV3Serialization() throws Exception {
         final Cluster cluster = TestClientFactory.build().serializer(Serializers.GRAPHSON_V3D0).create();
         final Client client = cluster.connect();
@@ -835,34 +834,6 @@
     }
 
     @Test
-    @org.junit.Ignore("Can't seem to make this test pass consistently")
-    public void shouldHandleRequestSentThatNeverReturns() throws Exception {
-        final Cluster cluster = TestClientFactory.open();
-        final Client client = cluster.connect();
-
-        final ResultSet results = client.submit("Thread.sleep(10000); 'should-not-ever-get-back-coz-we-killed-the-server'");
-
-        stopServer();
-
-        // give the server a chance to kill everything
-        Thread.sleep(1000);
-
-        try {
-            results.all().get(10000, TimeUnit.MILLISECONDS);
-            fail("Server was stopped before the request could execute");
-        } catch (TimeoutException toe) {
-            fail("Should not have tossed a TimeOutException getting the result");
-        } catch (Exception ex) {
-            final Throwable cause = ExceptionUtils.getCause(ex);
-            assertThat(cause.getMessage(), containsString("rejected from java.util.concurrent.ThreadPoolExecutor"));
-        }
-
-        cluster.close();
-    }
-
-    @Test
-=======
->>>>>>> 2704245c
     public void shouldFailClientSideWithTooLargeAResponse() {
         final Cluster cluster = TestClientFactory.build().maxContentLength(1).create();
         final Client client = cluster.connect();
